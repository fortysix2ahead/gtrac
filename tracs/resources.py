from __future__ import annotations

from dataclasses import dataclass
from dataclasses import field
from dataclasses import InitVar
from enum import Enum
from re import compile
from re import Pattern
from typing import Any
from typing import Dict
from typing import List
from typing import Optional
from typing import Tuple
from typing import Type

from tracs.dataclasses import BaseDocument
from tracs.dataclasses import PERSIST
from tracs.dataclasses import PROTECTED

# todo: not sure if we still need the status
class ResourceStatus( Enum ):
	UNKNOWN = 100
	EXISTS = 200
	NO_CONTENT = 204
	NOT_FOUND = 404

<<<<<<< HEAD
pattern: Pattern = compile( '\w+\/(vnd\.(?P<vendor>\w+).)?((?P<subtype>\w+)\+)?(?P<suffix>\w+)' )

@dataclass
class ResourceType:

	# type/subtype
	# type "/" [tree "."] subtype ["+" suffix]* [";" parameter]

	type: str = field( default=None )
	subtype: str = field( default=None )
	suffix: str = field( default=None )
	vendor: str = field( default=None )

	activity_cls: Type = field( default=None )
	name: str = field( default=None )
	summary: bool = field( default=False )
	recording: bool = field( default=False )
	image: bool = field( default=False )

	def __post_init__( self ):
		if self.subtype or self.suffix or self.vendor:
			return
		if self.type and (m := pattern.match( self.type )):
			self.suffix = m.groupdict().get( 'suffix' )
			self.subtype = m.groupdict().get( 'subtype' )
			self.vendor = m.groupdict().get( 'vendor' )

	def extension( self ) -> Optional[str]:
		if self.suffix and self.subtype:
			return f'{self.subtype}' if not self.vendor else f'{self.subtype}.{self.suffix}'
		else:
			return self.suffix
=======
# https://docs.python.org/3/library/dataclasses.html#descriptor-typed-fields
class ResourceDescriptor:

	def __get__( self, obj, type ):
		# getting a field value goes through this method
		pass

	def __set__( self, obj, value ):
		# value from __init__ in dataclass is passed to __set__
		pass

	def __delete__( self, instance ):
		pass
>>>>>>> 28f2853a

@dataclass
class Resource( BaseDocument ):
	name: str = field( default=None )
	type: str = field( default=None )
	path: str = field( default=None )
	source: str = field( default=None )
	status: int = field( default=None )
	summary: bool = field( default=False )
	uid: str = field( default=None )

	# additional field holding data of a resource, used when loading, but won't be persisted in db
	raw: Any = field( default=None, repr=False, metadata={ PERSIST: False, PROTECTED: True } )  # structured data making up this resource
	content: bytes = field( default=None, repr=False, metadata={ PERSIST: False, PROTECTED: True } )  # raw content as bytes
	text: InitVar[str] = field( default=None, repr=False, metadata={ PERSIST: False, PROTECTED: True } )  # decoded content as string, to be removed

	resources: List[Resource] = field( default_factory=list, repr=False, metadata={ PERSIST: False, PROTECTED: True } )

	def __post_init__( self, text: str ):
		super().__post_init__()
		self.content = text.encode( encoding='UTF-8' ) if text else self.content

	@property
	def classifier( self ) -> str:
		return self._uid()[0]

	@property
	def local_id( self ) -> int:
		return int( self._uid()[1] )

	@property  # property should be deprecated in favour of local id
	def raw_id( self ) -> int:
		return self.local_id

	def _uid( self ) -> Tuple[str, str]:
		classifier, raw_id = self.uid.split( ':', maxsplit=1 )
		return classifier, raw_id

	def as_text( self, encoding: str = 'UTF-8' ) -> Optional[str]:
		return self.content.decode( encoding )

	def summaries( self ) -> Optional[Resource]:
		return next( (r for r in self.resources if r.summary), None )

	def recordings( self ) -> List[Resource]:
		return [r for r in self.resources if not r.summary]

@dataclass
class ResourceGroup:
	resources: List[Resource] = field( default_factory=list )

	def summary( self ) -> Optional[Resource]:
		return next( (r for r in self.resources if r.summary), None )

	def recordings( self ) -> List[Resource]:
		return [r for r in self.resources if not r.summary]<|MERGE_RESOLUTION|>--- conflicted
+++ resolved
@@ -24,7 +24,6 @@
 	NO_CONTENT = 204
 	NOT_FOUND = 404
 
-<<<<<<< HEAD
 pattern: Pattern = compile( '\w+\/(vnd\.(?P<vendor>\w+).)?((?P<subtype>\w+)\+)?(?P<suffix>\w+)' )
 
 @dataclass
@@ -57,21 +56,6 @@
 			return f'{self.subtype}' if not self.vendor else f'{self.subtype}.{self.suffix}'
 		else:
 			return self.suffix
-=======
-# https://docs.python.org/3/library/dataclasses.html#descriptor-typed-fields
-class ResourceDescriptor:
-
-	def __get__( self, obj, type ):
-		# getting a field value goes through this method
-		pass
-
-	def __set__( self, obj, value ):
-		# value from __init__ in dataclass is passed to __set__
-		pass
-
-	def __delete__( self, instance ):
-		pass
->>>>>>> 28f2853a
 
 @dataclass
 class Resource( BaseDocument ):
